import os
import json
from pathlib import Path
from typing import Literal, Optional, TypedDict, Dict, Any, List, Tuple, Union

os.system("which python")
os.system("whoami")
os.system("conda env list")
os.system("echo $PATH")
os.system("which conda")
os.system("pwd")
os.system("cat ~/.bashrc")

from abacustest.lib_model.model_013_inputs import PrepInput
from abacustest.lib_prepare.abacus import AbacusStru, ReadInput, WriteInput
from abacustest.lib_collectdata.collectdata import RESULT

from abacusagent.init_mcp import mcp
from abacusagent.modules.util.comm import run_abacus, generate_work_path

@mcp.tool()
def generate_bulk_structure(element: str, 
                           crystal_structure:Literal["sc", "fcc", "bcc","hcp","diamond", "zincblende", "rocksalt"]='fcc', 
                           a:float =None, 
                           c: float =None,
                           cubic: bool =False,
                           orthorhombic: bool =False,
                           file_format: Literal["cif", "poscar"] = "cif",
                           ) -> Dict[str, Any]:
    """
    Generate a bulk crystal structure using ASE's `bulk` function.
    
    Args:
        element (str): The chemical symbol of the element (e.g., 'Cu', 'Si', 'NaCl').
        crystal_structure (str): The type of crystal structure to generate. Options include:
            - 'sc' (simple cubic), a is needed
            - 'fcc' (face-centered cubic), a is needed
            - 'bcc' (body-centered cubic), a is needed
            - 'hcp' (hexagonal close-packed), a is needed, if c is None, c will be set to sqrt(8/3) * a.
            - 'diamond' (diamond cubic structure), a is needed
            - 'zincblende' (zinc blende structure), a is needed, two elements are needed, e.g., 'GaAs'
            - 'rocksalt' (rock salt structure), a is needed, two elements are needed, e.g., 'NaCl'
        a (float, optional): Lattice constant in Angstroms. Required for all structures.
        c (float, optional): Lattice constant for the c-axis in Angstroms. Required for 'hcp' structure.
        cubic (bool, optional): If constructing a cubic supercell for fcc, bcc, diamond, zincblende, or rocksalt structures.
        orthorhombic (bool, optional): If constructing orthorhombic cell for 'hcp' structure.
        file_format (str, optional): The format of the output file. Options are 'cif' or 'poscar'. Default is 'cif'.
    
    Notes: all crystal need the lattice constant a, which is the length of the unit cell (or conventional cell).

    Returns:
        structure_file: The path to generated structure file.
        cell: The cell parameters of the generated structure as a list of lists.
        coordinate: The atomic coordinates of the generated structure as a list of lists.
    
    Examples:
    >>> # FCC Cu
    >>> cu_fcc = generate_bulk_structure('Cu', 'fcc', a=3.6)
    >>>
    >>> # HCP Mg with custom c-axis
    >>> mg_hcp = generate_bulk_structure('Mg', 'hcp', a=3.2, c=5.2, orthorhombic=True)
    >>>
    >>> # Diamond Si
    >>> si_diamond = generate_bulk_structure('Si', 'diamond', a=5.43, cubic=True)
    >>> # Zincblende GaAs
    >>> gaas_zincblende = generate_bulk_structure('GaAs', 'zincblende', a=5.65, cubic=True)
    
    """
    if a is None:
        raise ValueError("Lattice constant 'a' must be provided for all crystal structures.")
    
    from ase.build import bulk
    special_params = {}
    
    if crystal_structure == 'hcp':
        if c is not None:
            special_params['c'] = c
        special_params['orthorhombic'] = orthorhombic
    
    if crystal_structure in ['fcc', 'bcc', 'diamond', 'zincblende']:
        special_params['cubic'] = cubic
    try:
        structure = bulk(
            name=element,
            crystalstructure=crystal_structure,
            a=a,
            **special_params
        )
    except Exception as e:
        raise ValueError(f"Generate structure failed: {str(e)}") from e
    
    work_path = generate_work_path(create=True)
    
    if file_format == "cif":
        structure_file = f"{work_path}/{element}_{crystal_structure}.cif"
        structure.write(structure_file, format="cif")
    elif file_format == "poscar":
        structure_file = f"{work_path}/{element}_{crystal_structure}.vasp"
        structure.write(structure_file, format="vasp")
    else:
        raise ValueError("Unsupported file format. Use 'cif' or 'poscar'.")
    
    return {
        "structure_file": Path(structure_file).absolute(),
        "cell": structure.get_cell().tolist(),
        "coordinate": structure.get_positions().tolist()
    }


@mcp.tool()
def abacus_prepare(
    stru_file: Path,
    stru_type: Literal["cif", "poscar", "abacus/stru"] = "cif",
    pp_path: Optional[Path] = None,
    orb_path: Optional[Path] = None,
    job_type: Literal["scf", "relax", "cell-relax", "md"] = "scf",
    lcao: bool = True,
    extra_input: Optional[Dict[str, Any]] = None,
) -> Dict[str, Any]:
    """
    Prepare input files for ABACUS calculation.
    Args:
        stru_file: Structure file in cif, poscar, or abacus/stru format.
        stru_type: Type of structure file, can be 'cif', 'poscar', or 'abacus/stru'. 'cif' is the default. 'poscar' is the VASP POSCAR format. 'abacus/stru' is the ABACUS structure format.
        pp_path: The pseudopotential library directory, if is None, will use the value of environment variable ABACUS_PP_PATH.
        orb_path: The orbital library directory, if is None, will use the value of environment variable ABACUS_ORB_PATH.
        job_type: The type of job to be performed, can be 'scf', 'relax', 'cell-relax', or 'md'. 'scf' is the default.
        lcao: Whether to use LCAO basis set, default is True. If True, the orbital library path must be provided.
        extra_input: Extra input parameters for ABACUS. 
    
    Returns:
        A dictionary containing the job path.
        - 'job_path': The absolute path to the job directory.
        - 'input_content': The content of the generated INPUT file.
        - 'input_files': A list of files in the job directory.
    Raises:
        FileNotFoundError: If the structure file or pseudopotential path does not exist.
        ValueError: If LCAO basis set is selected but no orbital library path is provided.
        RuntimeError: If there is an error preparing input files.
    """
    stru_file = Path(stru_file).absolute()
    if not os.path.isfile(stru_file):
        raise FileNotFoundError(f"Structure file {stru_file} does not exist.")
    
    # Check if the pseudopotential path exists
    pp_path = pp_path if pp_path is not None else os.getenv("ABACUS_PP_PATH")
    if pp_path is None or not os.path.exists(pp_path):
        raise FileNotFoundError(f"Pseudopotential path {pp_path} does not exist.")
    
    orb_path = orb_path if orb_path is not None else os.getenv("ABACUS_ORB_PATH")
    if orb_path is None and os.getenv("ABACUS_ORB_PATH") is not None:
        orb_path = os.getenv("ABACUS_ORB_PATH")
    
    if lcao and orb_path is None:
        raise ValueError("LCAO basis set is selected but no orbital library path is provided.")
    
    extra_input_file = None
    if extra_input is not None:
        # write extra input to the input file
        extra_input_file = "INPUT.tmp"
        WriteInput(extra_input, extra_input_file)
    
    work_path = generate_work_path()
    pwd = os.getcwd()
    os.chdir(work_path)
    try:
        
        _, job_path = PrepInput(
            files=str(stru_file),
            filetype=stru_type,
            jobtype=job_type,
            pp_path=pp_path,
            orb_path=orb_path,
            input_file=extra_input_file,
            lcao=lcao
        ).run()  
    except Exception as e:
        os.chdir(pwd)
        raise RuntimeError(f"Error preparing input files: {e}")
    
    if len(job_path) == 0:
        os.chdir(pwd)
        raise RuntimeError("No job path returned from PrepInput.")
    
    input_content = ReadInput(Path(job_path[0]) / "INPUT")
    input_files = os.listdir(job_path[0])
    job_path = Path(job_path[0]).absolute()
    os.chdir(pwd)

    return {"job_path": job_path,
            "input_content": input_content,
            "input_files": input_files}

@mcp.tool()
def get_file_content(
    filepath: Path
) -> Dict[str, str]:
    """
    Get content of a file.
    Args:
        filepath: Path to a file
    Returns:
        A string containing file content
    Raises:
        IOError: if read content of `filepath` failed
    """
    filepath = Path(filepath)
    file_content = ''
    try:
        with open(filepath) as fin:
            for lines in fin:
                file_content += lines
    except:
        raise IOError(f"Read content of {filepath} failed")
    
    max_length = 2000
    if len(file_content) > max_length:
        file_content = file_content[:max_length]
    return {'file_content': file_content}

@mcp.tool()
def abacus_modify_input(
    input_file: Path,
<<<<<<< HEAD
    stru_file: Optional[Path] = None,
=======
    stru_file: Optional[str] = None,
>>>>>>> 58d2794a
    dft_plus_u_settings: Optional[Dict[str, Union[float, Tuple[Literal["p", "d", "f"], float]]]] = None,
    extra_input: Optional[Dict[str, Any]] = None,
    remove_input: Optional[List[str]] = None
) -> Dict[str, Any]:
    """
    Modify keywords in ABACUS INPUT file.
    Args:
        input_file: Path to the original ABACUS INPUT file.
        stru_file: Path to the ABACUS STRU file, required for determining atom types in DFT+U settings.
        dft_plus_u_setting: Dictionary specifying DFT+U settings.  
            - Key: Element symbol (e.g., 'Fe', 'Ni').  
            - Value: A list with one or two elements:  
                - One-element form: float, representing the Hubbard U value (orbital will be inferred).  
                - Two-element form: [orbital, U], where `orbital` is one of {'p', 'd', 'f'}, and `U` is a float.
        extra_input: Additional key-value pairs to update the INPUT file.
        remove_input: A list of param names to be removed in the INPUT file

    Returns:
        A dictionary containing:
        - input_path: the path of the modified INPUT file.
        - input_content: the content of the modified INPUT file as a dictionary.
    Raises:
        FileNotFoundError: If path of given INPUT file does not exist
        RuntimeError: If write modified INPUT file failed
    """
    input_file = Path(input_file)
    if dft_plus_u_settings is not None:
        stru_file = Path(stru_file)
    if not os.path.isfile(input_file):
        raise FileNotFoundError(f"INPUT file {input_file} does not exist.")
    
    # Update simple keys and their values
    input_param = ReadInput(input_file)
    if extra_input is not None:
        for key, value in extra_input.items():
            input_param[key] = value
 
    # Remove keys
    if remove_input is not None:
        for param in remove_input:
            try:
                del input_param[param]
            except:
                print(f"There's no {param} in the original INPUT file")
                #raise KeyError(f"There's no {param} in the original INPUT file")
       
    # DFT+U settings
    main_group_elements = [
    "H", "He", 
    "Li", "Be", "B", "C", "N", "O", "F", "Ne",
    "Na", "Mg", "Al", "Si", "P", "S", "Cl", "Ar",
    "K", "Ca", "Ga", "Ge", "As", "Se", "Br", "Kr",
    "Rb", "Sr", "In", "Sn", "Sb", "Te", "I", "Xe",
    "Cs", "Ba", "Tl", "Pb", "Bi", "Po", "At", "Rn",
    "Fr", "Ra", "Nh", "Fl", "Mc", "Lv", "Ts", "Og" ]
    transition_metals = [
    "Sc", "Ti", "V", "Cr", "Mn", "Fe", "Co", "Ni", "Cu", "Zn",
    "Y", "Zr", "Nb", "Mo", "Tc", "Ru", "Rh", "Pd", "Ag", "Cd",
    "Hf", "Ta", "W", "Re", "Os", "Ir", "Pt", "Au", "Hg",
    "Rf", "Db", "Sg", "Bh", "Hs", "Mt", "Ds", "Rg", "Cn"]
    lanthanides_and_acnitides = [
    "La", "Ce", "Pr", "Nd", "Pm", "Sm", "Eu", "Gd", "Tb", "Dy", "Ho", "Er", "Tm", "Yb", "Lu",
    "Ac", "Th", "Pa", "U", "Np", "Pu", "Am", "Cm", "Bk", "Cf", "Es", "Fm", "Md", "No", "Lr"]

    orbital_corr_map = {'p': 1, 'd': 2, 'f': 3}
    if dft_plus_u_settings is not None:
        input_param['dft_plus_u'] = 1

        stru = AbacusStru.ReadStru(stru_file)
        elements = stru.get_element(number=False,total=False)
        
        orbital_corr_param, hubbard_u_param = '', ''
        for element in elements:
            if element not in dft_plus_u_settings:
                orbital_corr_param += ' -1 '
                hubbard_u_param += ' 0 '
            else:
                if type(dft_plus_u_settings[element]) is not float: # orbital_corr and hubbard_u are provided
                    orbital_corr = orbital_corr_map[dft_plus_u_settings[element][0]]
                    orbital_corr_param += f" {orbital_corr} "
                    hubbard_u_param += f" {dft_plus_u_settings[element][1]} "
                else: #Only hubbard_u is provided, use default orbital_corr
                    if element in main_group_elements:
                        default_orb_corr = 1
                    elif element in transition_metals:
                        default_orb_corr = 2
                    elif element in lanthanides_and_acnitides:
                        default_orb_corr = 3
                    
                    orbital_corr_param += f" {default_orb_corr} "
                    hubbard_u_param += f" {dft_plus_u_settings[element]} "
        
        input_param['orbital_corr'] = orbital_corr_param.strip()
        input_param['hubbard_u'] = hubbard_u_param.strip()

    try:
        WriteInput(input_param, input_file)
    except Exception as e:
        raise RuntimeError("Error occured during writing modified INPUT file")

    return {'input_path': Path(input_file).absolute(),
            'input_content': input_param}

@mcp.tool()
def abacus_modify_stru(
    stru_file: Path,
    pp: Optional[Dict[str, str]] = None,
    orb: Optional[Dict[str, str]] = None,
    fix_atoms_idx: Optional[List[int]] = None,
    movable_coords: Optional[List[bool]] = None,
    initial_magmoms: Optional[List[float]] = None,
    angle1: Optional[List[float]] = None,
    angle2: Optional[List[float]] = None
) -> Dict[str, Any]:
    """
    Modify pseudopotential, orbital, atom fixation, initial magnetic moments and initial velocities in ABACUS STRU file.
    Args:
        stru_file: Path to the original ABACUS STRU file.
        pp: Dictionary mapping element names to pseudopotential file paths.
            If not provided, the pseudopotentials from the original STRU file are retained.
        orb: Dictionary mapping element names to numerical orbital file paths.
            If not provided, the orbitals from the original STRU file are retained.
        fix_atoms_idx: List of indices of atoms to be fixed.
        movable_coords: For each fixed atom, specify which coordinates are allowed to move.
            Each entry is a list of 3 integers (0 or 1), where 1 means the corresponding coordinate (x/y/z) can move.
            Example: if `fix_atoms_idx = [1]` and `movable_coords = [[0, 1, 1]]`, the x-coordinate of atom 1 will be fixed.
        initial_magmoms: Initial magnetic moments for atoms.
            - For collinear calculations: a list of floats, shape (natom).
            - For non-collinear using Cartesian components: a list of 3-element lists, shape (natom, 3).
            - For non-collinear using angles: a list of floats, shape (natom), one magnetude of magnetic moment per atom.
        angle1: in non-colinear case, specify the angle between z-axis and real spin, in angle measure instead of radian measure
        angle2: in non-colinear case, specify angle between x-axis and real spin in projection in xy-plane , in angle measure instead of radian measure

    Returns:
        A dictionary containing:
        - stru_path: the path of the modified ABACUS STRU file
        - stru_content: the content of the modified ABACUS STRU file as a string.
    Raises:
        ValueError: If `stru_file` is not path of a file, or dimension of initial_magmoms, angle1 or angle2 is not equal with number of atoms,
          or length of fixed_atoms_idx and movable_coords are not equal, or element in movable_coords are not a list with 3 bool elements
        KeyError: If pseudopotential or orbital are not provided for a element
    """
    stru_file = Path(stru_file)
    if stru_file.is_file():
        stru = AbacusStru.ReadStru(stru_file)
    else:
        raise ValueError(f"{stru_file} is not path of a file")
    
    # Set pp and orb
    elements = stru.get_element(number=False,total=False)
    if pp is not None:
        pplist = []
        for element in elements:
            if element in pp:
                pplist.append(pp[element])
            else:
                raise KeyError(f"Pseudopotential for element {element} is not provided")
        
        stru.set_pp(pplist)

    if orb is not None:
        orb_list = []
        for element in elements:
            if element in orb:
                orb_list.append(orb[element])
            else:
                raise KeyError(f"Orbital for element {element} is not provided")

        stru.set_orb(orb_list)
    
    # Set atomic magmom for every atom
    natoms = len(stru.get_coord())
    if initial_magmoms is not None:
        if len(initial_magmoms) == natoms:
            stru.set_atommag(initial_magmoms)
        else:
            raise ValueError("The dimension of given initial magmoms is not equal with number of atoms")
    if angle1 is not None and angle2 is not None:
        if len(initial_magmoms) == natoms:
            stru.set_angle1(angle1)
        else:
            raise ValueError("The dimension of given angle1 of initial magmoms is not equal with number of atoms")
        
        if len(initial_magmoms) == natoms:
            stru.set_angle2(angle2)
        else:
            raise ValueError("The dimension of given angle2 of initial magmoms is not equal with number of atoms")
    
    # Set atom fixations
    # Atom fixations in fix_atoms and movable_coors will be applied to original atom fixation
    if fix_atoms_idx is not None:
        atom_move = stru.get_move()
        for fix_idx, atom_idx in enumerate(fix_atoms_idx):
            if fix_idx < 0 or fix_idx >= natoms:
                raise ValueError("Given index of atoms to be fixed is not a integer >= 0 or < natoms")
            
            if len(fix_atoms_idx) == len(movable_coords):
                if len(movable_coords[fix_idx]) == 3:
                    atom_move[atom_idx] = movable_coords[fix_idx]
                else:
                    raise ValueError("Elements of movable_coords should be a list with 3 bool elements")
            else:
                raise ValueError("Length of fix_atoms_idx and movable_coords should be equal")

        stru._move = atom_move
    
    stru.write(stru_file)
    stru_content = Path(stru_file).read_text(encoding='utf-8')
    
    return {'stru_path': stru_file.absolute(),
            'stru_content': stru_content 
            }

@mcp.tool()
def abacus_collect_data(
    abacusjob: Path,
    metrics: List[Literal["version", "ncore", "omp_num", "normal_end", "INPUT", "kpt", "fft_grid",
                          "nbase", "nbands", "nkstot", "ibzk", "natom", "nelec", "nelec_dict", "point_group",
                          "point_group_in_space_group", "converge", "total_mag", "absolute_mag", "energy", 
                          "energy_ks", "energies", "volume", "efermi", "energy_per_atom", "force", "forces", 
                          "stress", "virial", "pressure", "stresses", "virials", "pressures", "largest_gradient", 
                          "band", "band_weight", "band_plot", "band_gap", "total_time", "stress_time", "force_time", 
                          "scf_time", "scf_time_each_step", "step1_time", "scf_steps", "atom_mags", "atom_mag", 
                          "atom_elec", "atom_orb_elec", "atom_mag_u", "atom_elec_u", "drho", "drho_last", 
                          "denergy", "denergy_last", "denergy_womix", "denergy_womix_last", "lattice_constant", 
                          "lattice_constants", "cell", "cells", "cell_init", "coordinate", "coordinate_init", 
                          "element", "label", "element_list", "atomlabel_list", "pdos", "charge", "charge_spd", 
                          "atom_mag_spd", "relax_converge", "relax_steps", "ds_lambda_step", "ds_lambda_rms", 
                          "ds_mag", "ds_mag_force", "ds_time", "mem_vkb", "mem_psipw"]]
                          = ["normal_end", "converge", "energy", "total_time"]
) -> Dict[str, Any]:
    """
    Collect results after ABACUS calculation and dump to a json file.
    Args:
        abacusjob (str): Path to the directory containing the ABACUS job output files.
        metrics (List[str]): List of metric names to collect.  
                  metric_name  description
                      version: the version of ABACUS
                        ncore: the mpi cores
                      omp_num: the omp cores
                   normal_end: if the job is normal ending
                        INPUT: a dict to store the setting in OUT.xxx/INPUT, see manual of ABACUS INPUT file
                          kpt: list, the K POINTS setting in KPT file
                     fft_grid: fft grid for charge/potential
                        nbase: number of basis in LCAO
                       nbands: number of bands
                       nkstot: total K point number
                         ibzk: irreducible K point number
                        natom: total atom number
                        nelec: total electron number
                   nelec_dict: dict of electron number of each species
                  point_group: point group
   point_group_in_space_group: point group in space group
                     converge: if the SCF is converged
                    total_mag: total magnetism (Bohr mag/cell)
                 absolute_mag: absolute magnetism (Bohr mag/cell)
                       energy: the total energy (eV)
                    energy_ks: the E_KohnSham, unit in eV
                     energies: list of total energy of each ION step
                       volume: the volume of cell, in A^3
                       efermi: the fermi energy (eV). If has set nupdown, this will be a list of two values. The first is up, the second is down.
              energy_per_atom: the total energy divided by natom, (eV)
                        force: list[3*natoms], force of the system, if is MD or RELAX calculation, this is the last one
                       forces: list of force, the force of each ION step. Dimension is [nstep,3*natom]
                       stress: list[9], stress of the system, if is MD or RELAX calculation, this is the last one
                       virial: list[9], virial of the system, = stress * volume, and is the last one.
                     pressure: the pressure of the system, unit in kbar.
                     stresses: list of stress, the stress of each ION step. Dimension is [nstep,9]
                      virials: list of virial, the virial of each ION step. Dimension is [nstep,9]
                    pressures: list of pressure, the pressure of each ION step.
             largest_gradient: list, the largest gradient of each ION step. Unit in eV/Angstrom
                         band: Band of system. Dimension is [nspin,nk,nband].
                  band_weight: Band weight of system. Dimension is [nspin,nk,nband].
                    band_plot: Will plot the band structure. Return the file name of the plot.
                     band_gap: band gap of the system
                   total_time: the total time of the job
                  stress_time: the time to do the calculation of stress
                   force_time: the time to do the calculation of force
                     scf_time: the time to do SCF
           scf_time_each_step: list, the time of each step of SCF
                   step1_time: the time of 1st SCF step
                    scf_steps: the steps of SCF
                    atom_mags: list of list, the magnization of each atom of each ion step.
                     atom_mag: list, the magnization of each atom. Only the last ION step.
                    atom_elec: list of list of each atom. Each atom list is a list of each orbital, and each orbital is a list of each spin
                atom_orb_elec: list of list of each atom. Each atom list is a list of each orbital, and each orbital is a list of each spin
                   atom_mag_u: list of a dict, the magnization of each atom calculated by occupation number. Only the last SCF step.
                  atom_elec_u: list of a dict with keys are atom index, atom label, and electron of U orbital.
                         drho: [], drho of each scf step
                    drho_last: drho of the last scf step
                      denergy: [], denergy of each scf step
                 denergy_last: denergy of the last scf step
                denergy_womix: [], denergy (calculated by rho without mixed) of each scf step
           denergy_womix_last: float, denergy (calculated by rho without mixed) of last scf step
             lattice_constant: a list of six float which is a/b/c,alpha,beta,gamma of cell. If has more than one ION step, will output the last one.
            lattice_constants: a list of list of six float which is a/b/c,alpha,beta,gamma of cell
                         cell: [[],[],[]], two-dimension list, unit in Angstrom. If is relax or md, will output the last one.
                        cells: a list of [[],[],[]], which is a two-dimension list of cell vector, unit in Angstrom.
                    cell_init: [[],[],[]], two-dimension list, unit in Angstrom. The initial cell
                   coordinate: [[],..], two dimension list, is a cartesian type, unit in Angstrom. If is relax or md, will output the last one
              coordinate_init: [[],..], two dimension list, is a cartesian type, unit in Angstrom. The initial coordinate
                      element: list[], a list of the element name of all atoms
                        label: list[], a list of atom label of all atoms
                 element_list: same as element
               atomlabel_list: same as label
                         pdos: a dict, keys are 'energy' and 'orbitals', and 'orbitals' is a list of dict which is (index,species,l,m,z,data), dimension of data is nspin*ne
                       charge: list, the charge of each atom.
                   charge_spd: list of list, the charge of each atom spd orbital.
                 atom_mag_spd: list of list, the magnization of each atom spd orbital.
               relax_converge: if the relax is converged
                  relax_steps: the total ION steps
               ds_lambda_step: a list of DeltaSpin converge step in each SCF step
                ds_lambda_rms: a list of DeltaSpin RMS in each SCF step
                       ds_mag: a list of list, each element list is for each atom. Unit in uB
                 ds_mag_force: a list of list, each element list is for each atom. Unit in eV/uB
                      ds_time: a list of the total time of inner loop in deltaspin for each scf step.
                      mem_vkb: the memory of VNL::vkb, unit it MB
                    mem_psipw: the memory of PsiPW, unit it MB

    Returns:
        A dictionary containing all collected metrics
    Raises:
        IOError: If read abacus result failed
        RuntimeError: If error occured during collectring data using abacustest
    """
    abacusjob = Path(abacusjob)
    try:
        abacusresult = RESULT(fmt="abacus", path=abacusjob)
    except:
        raise IOError("Read abacus result failed")
    
    collected_metrics = {}
    for metric in metrics:
        try:
            collected_metrics[metric] = abacusresult[metric]
        except Exception as e:
            raise RuntimeError(f"Error during collecting {metric}")
    
    metric_file_path = abacusjob / "metrics.json"
    with open(metric_file_path, "w", encoding="UTF-8") as f:
        json.dump(collected_metrics, f, indent=4)
    
    return {'collected_metrics': collected_metrics}

@mcp.tool()
def run_abacus_onejob(
    abacusjob: Path,
) -> Dict[str, Any]:
    """
    Run one ABACUS job and collect data.
    Args:
        abacusjob (str): Path to the directory containing the ABACUS input files.
    Returns:
        the collected metrics from the ABACUS job.
    """
    run_abacus(abacusjob)

    return abacus_collect_data(abacusjob)<|MERGE_RESOLUTION|>--- conflicted
+++ resolved
@@ -2,14 +2,6 @@
 import json
 from pathlib import Path
 from typing import Literal, Optional, TypedDict, Dict, Any, List, Tuple, Union
-
-os.system("which python")
-os.system("whoami")
-os.system("conda env list")
-os.system("echo $PATH")
-os.system("which conda")
-os.system("pwd")
-os.system("cat ~/.bashrc")
 
 from abacustest.lib_model.model_013_inputs import PrepInput
 from abacustest.lib_prepare.abacus import AbacusStru, ReadInput, WriteInput
@@ -221,11 +213,7 @@
 @mcp.tool()
 def abacus_modify_input(
     input_file: Path,
-<<<<<<< HEAD
     stru_file: Optional[Path] = None,
-=======
-    stru_file: Optional[str] = None,
->>>>>>> 58d2794a
     dft_plus_u_settings: Optional[Dict[str, Union[float, Tuple[Literal["p", "d", "f"], float]]]] = None,
     extra_input: Optional[Dict[str, Any]] = None,
     remove_input: Optional[List[str]] = None
