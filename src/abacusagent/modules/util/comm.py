--- conflicted
+++ resolved
@@ -113,24 +113,21 @@
         raise ValueError(f"Invalid job path(s): {job_paths}. Error: {str(e)}")
     
     cwd = os.getcwd()
-
-    submit_type = os.environ.get("ABACUSAGENT_SUBMIT_TYPE", "local")
-    
-<<<<<<< HEAD
-=======
+    
     submit_type = os.environ.get("ABACUSAGENT_SUBMIT_TYPE", "local").lower()
     
->>>>>>> 58d2794a
     if submit_type == "local":
+
+        physical_cores = get_physical_cores()
+        command_cmd = os.environ.get("ABACUS_COMMAND", f"OMP_NUM_THREADS=1 mpirun -np {physical_cores} abacus > abacus.log 2>&1")
         for job_path in job_paths:
             if not job_path.is_dir():
                 raise ValueError(f"{job_path} is not a valid directory.")
             
             os.chdir(job_path)
             #cmd = f"{os.environ['ABACUS_COMMAND']} > abacus.log 2>&1"
-            physical_cores = get_physical_cores()
-            cmd = f"OMP_NUM_THREADS=1 mpirun -np {physical_cores} abacus > abacus.log 2>&1"
-            return_code, out, err = run_command(cmd)
+            
+            return_code, out, err = run_command(command_cmd)
             os.chdir(cwd)
             if return_code != 0:
                 raise RuntimeError(f"ABACUS command failed with error: {err}")
